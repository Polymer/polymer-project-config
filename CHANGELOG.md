# Change Log

All notable changes to this project will be documented in this file.

The format is based on [Keep a Changelog](http://keepachangelog.com/)
and this project adheres to [Semantic Versioning](http://semver.org/).

<<<<<<< HEAD
<!-- ## Unreleased -->

<!-- Add new, unreleased changes here. -->

* `lint`: Add support for `minSeverity` build option that controls the severity of lint warnings to output and trigger failure.
=======
## Unreleased
<!-- Add new, unreleased changes here. -->

## [3.4.0] - 2017-06-21
* Modified the `bundle` property in project build options to support the subset of `polymer-bundler` options which can be serialized in a JSON file.

## [3.3.0] - 2017-06-09
* Removed `insertPrefetchLinks` from build presets. See https://github.com/Polymer/polymer-build/issues/239 for details.

## [3.2.1] - 2017-05-19
* Turned on insertPrefetchLinks for the bundled presets after prefetch link bugs were fixed.

## [3.2.0] - 2017-05-15
* Add ProjectConfig toJSON method.

## [3.1.0] - 2017-05-15
* Add browserCapabilities and basePath options.
>>>>>>> 22edadb2

## [3.0.0] - 2017-05-09
* Add build preset support.
* Remove Node v4 support: Node v4 is no longer in Active LTS, so as per the [Polymer Tools Node.js Support Policy](https://www.polymer-project.org/2.0/docs/tools/node-support) we will not support Node v4 going forward. Please update to Node v6 or later to continue using the latest verisons of Polymer tooling.


## [2.1.1] - 2017-04-14
* Add more documentation, and expose it through the JSON Schema.

## [2.1.0] - 2017-04-11
* `builds`: Add support for `addPushManifest` build option. See [polymer-build README](https://github.com/Polymer/polymer-build#projectaddpushmanifest) for more information.


## [2.0.1] - 2017-02-28
* Update version of plylog.

## [2.0.0] - 2017-02-10

* [BREAKING] polymer.json is validated upon being read and an error will be thrown if any fields are of the wrong type. All toplevel fields are optional, and no error is thrown on encountering extra fields.
* Added "lint" config option for configuring polymer-lint.

## [1.2.0] - 2017-01-27

* Added `isSources()` method to ProjectConfig: validates that a given file path matches the project's "sources" globs. Useful for determining if a file should be treated as a source file or as a dependency.
* New Config Option: `builds` defines project build configurations.
* `validate()` now checks the `builds` property for missing and duplicate names.

## [1.1.0] - 2016-12-09

* Added `validate()` method to ProjectConfig: validates that polymer.json contains valid paths.

## [1.0.2] - 2016-09-23

* Add `package.json` metadata

## [1.0.1] - 2016-09-23

* Add `.npmignore`

## [1.0.0] - 2016-09-23

* Initial release!<|MERGE_RESOLUTION|>--- conflicted
+++ resolved
@@ -5,14 +5,8 @@
 The format is based on [Keep a Changelog](http://keepachangelog.com/)
 and this project adheres to [Semantic Versioning](http://semver.org/).
 
-<<<<<<< HEAD
-<!-- ## Unreleased -->
-
-<!-- Add new, unreleased changes here. -->
-
+## Unreleased
 * `lint`: Add support for `minSeverity` build option that controls the severity of lint warnings to output and trigger failure.
-=======
-## Unreleased
 <!-- Add new, unreleased changes here. -->
 
 ## [3.4.0] - 2017-06-21
@@ -29,7 +23,6 @@
 
 ## [3.1.0] - 2017-05-15
 * Add browserCapabilities and basePath options.
->>>>>>> 22edadb2
 
 ## [3.0.0] - 2017-05-09
 * Add build preset support.
