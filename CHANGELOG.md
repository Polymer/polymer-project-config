--- conflicted
+++ resolved
@@ -7,11 +7,8 @@
 
 ## Unreleased
 <!-- Add new, unreleased changes here. -->
-<<<<<<< HEAD
+* Added new option: `autoBasePath`. This new flag sets `basePath: true` on all builds. See that option for more details.
 * Removed `addPushManifest` from bundled build presets.
-=======
-* Added new option: `autoBasePath`. This new flag sets `basePath: true` on all builds. See that option for more details.
->>>>>>> c4dd7a66
 
 ## [3.6.0] - 2017-11-28
 * Added a new lint option: `filesToIgnore`. We'll never report warnings for any
